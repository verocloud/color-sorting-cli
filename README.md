--- conflicted
+++ resolved
@@ -19,11 +19,7 @@
 
 ## Installing
 
-<<<<<<< HEAD
 For installing the CLI, you can download the `.whl` file from [here](https://github.com/AdrianSimionov/color-sorting-cli/releases/download/0.3.0/harmony-0.3.0-py3-none-any.whl) and run the following command:
-=======
-For installing the CLI, you can download the `.whl` file from [here](#) and run the following command:
->>>>>>> 35fc4dc2
 
 - On Windows:
 ```
@@ -68,7 +64,6 @@
 ```
 
 
-<<<<<<< HEAD
 ## Commands
 
 ### sort
@@ -84,19 +79,6 @@
   * step-alternated: Same as step, but the luminosity step is alternated forward and backward, bringing a sensation of continuity;
   * hillbert: Sort the colors based on their proximity in Hillbert Curves calculated on top of the RGB values;
 
-=======
-## Options
-
-* --sorting-algorithm [default: hillbert]: determine which algorithm should be used to sort the colors:
-  * rgb: Sort the colors based on their RGB values;
-  * hsv: Sort the colors based on their HSV values;
-  * hsl: Sort the colors based on their HSL values;
-  * luminosity: Sort the colors based on their perceived luminosity;
-  * step: Sort the colors based on their hue, luminosity and *value* splitting them in 8 steps and sorting them separately;
-  * step-alternated: Same as step, but the luminosity step is alternated forward and backward, bringing a sensation of continuity;
-  * hillbert: Sort the colors based on their proximity in Hillbert Curves calculated on top of the RGB values;
-
->>>>>>> 35fc4dc2
 * --color-format [default: input]: determine which format to output the colors:
   * input: The output format will be the same as the input format;
   * rgb: The output for all colors will be in RGB format;
@@ -108,7 +90,6 @@
 
 * --suffix [default: _sorted]: determine the suffix of the output file;
 
-<<<<<<< HEAD
 * --help: display the options;
 
 
@@ -116,7 +97,4 @@
 
 `toase` command allow to convert a text file that follows the [above specification](#create-a-colors-file) to a `.ase` file. It receives a text file and provide the following options:
 
-* --palette_name [default: Palette {UUID4} sorted by Harmony]: determine the name of the palette to be written to the `.ase` file;
-=======
-* --help: display the options;
->>>>>>> 35fc4dc2
+* --palette_name [default: Palette {UUID4} sorted by Harmony]: determine the name of the palette to be written to the `.ase` file;